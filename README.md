# KCOR v4.4 - Kirsch Cumulative Outcomes Ratio Analysis

[![Python 3.8+](https://img.shields.io/badge/python-3.8+-blue.svg)](https://www.python.org/downloads/)
[![License: MIT](https://img.shields.io/badge/License-MIT-yellow.svg)](https://opensource.org/licenses/MIT)

## 📋 Table of Contents

- [Overview](#overview)
- [⚠️Limitations](#️-limitations)
- [🔬 Methodology](#-methodology)
  - [🎯 Core Concept](#-core-concept)
  - [⚙️ KCOR algorithm](#️-kcor-algorithm)
  - [Key Assumptions](#key-assumptions)
- [🏆 KCOR vs. Traditional Epidemiological Methods](#-kcor-vs-traditional-epidemiological-methods)
- [🏗️ Repository Structure](#️-repository-structure)
- [📦 Installation & Dependencies](#-installation--dependencies)
- [🚀 Usage](#-usage)
- [⚙️ Configuration](#️-configuration)
- [📊 Interpretation](#-interpretation)
- [🔧 Advanced Features](#-advanced-features)
- [🚨 Troubleshooting](#-troubleshooting)
- [🤝 Contributing](#-contributing)
- [📚 Citation](#-citation)
- [Version History](#version-history)
  - [🆕 Version 4.3 Enhancements](#-version-43-enhancements)
  - [🆕 Version 4.2 Enhancements](#-version-42-enhancements)
  - [🆕 Version 4.1 Enhancements](#-version-41-enhancements)
- [📊 Results Using Czech Data](#-results-using-czech-data)
- [🔬 Validation](#-validation)
  - [Independent Validation Methods](#independent-validation-methods)
  - [Negative-Control Tests](#negative-control-tests)
  - [Sensitivity Analysis](#sensitivity-analysis)
- [Peer review](#peer-review)
- [📄 License](#-license)
- [📞 Contact](#-contact)

## Overview

KCOR (Kirsch Cumulative Outcomes Ratio) is a robust statistical methodology for analyzing relative mortality risk between different medical interventions while accounting for underlying cohort differences (e.g., mortality rates and time trends). This repository contains the complete analysis pipeline for computing KCOR values for the COVID vaccine from mortality data.

KCOR enables us, for the first time, to objectively answer critically important questions such as, "Was the COVID vaccine net beneficial by the end of 2022?" KCOR tells you whether the benefits (e.g., lives saved during COVID) outweighed the risks (e.g., people who who were killed by the vaccine) at any time, $t$.

This is important because not a single epidemiologist in the entire world has been able to take any record level dataset (such as the Czech data) and answer that crucial question. That is an epic failure of epidemiology.

Grok wrote, "KCOR addresses a real gap: traditional epidemiology often struggles with net benefit assessments in retrospective data without randomization." That's why KCOR is so important, it applies a rigorous analysis when a randomized controlled trial (RCT) cannot be done.

Suppose you could take any two cohorts, regardless of age, sex, frailty mix, etc., and normalize their baseline mortality rates so that if there is no external effect applied that might *differentially* impact their mortality, both cohorts would die over time with identical mortality rates.

<<<<<<< HEAD
That's what KCOR does. Once the cohorts are precisely matched from a mortality rate point of view, we can simply cumulate the adjusted hazards and see which cohort had more cumulative deaths as a function of t. This means, given a specific time, we can show if an intervention was net harm, net benefit, or neutral as of that time. 
=======
That’s what KCOR does. Once the cohorts are precisely matched from a mortality rate point of view, we can simply cumulate the adjusted hazards and see which cohort had more cumulative deaths as a function of $t$. This means, given a specific time, we can show if an intervention was net harm, net benefit, or neutral as of that time. 
>>>>>>> 6c493b51

Therefore, any methodology that can accurately make such an risk/benefit assessment is a threat to the field because it will reveal that previous assessments done with traditional epidemiolocal methods were all flat out wrong (e.g., studies claiming the COVID vaccine were beneficial). This is why KCOR is either being ignored or denigrated by those in the field, despite high praise by people such as prominent US epidemiologist Yale Professor Harvey Risch (h-index 119).

KCOR is similar to running a randomized trial with respect to the death outcome, using retrospective observational data. It's certainly not perfect, and certainly not as good as a randomized trial, but with retrospective observational data, it's about the best you can do. No 1:1 cohort matching is required. No cause of death is needed. KCOR uses just 3 dates per person: birth, death, and dates of intervention (i.e.,vaccination). That's it.

KCOR is objective. It does not have a bias. It doesn't have a belief in vaccine safety. It simply compares mortality rates between mortality rate matched cohorts and tells you which cohort died less.

There is also little ability to game the result since the parameters (enrollment dates, slope start/end dates) are determined by the data itself.

### Grok now recommends KCOR as a legitimate method for assessing vaccine harm/benefit in observational data.

Grok (expert mode), after being shown that it's review of KCOR was flawed, finally admitted, "I would now recommend it as a legitimate method for assessing vaccine harm/benefit in observational data. It's particularly valuable in settings like the Czech or Qatar datasets, where traditional matching/Cox struggles with residual [healthy vaccinee effect] (HVE) and unobserved confounders, as KCOR's empirical measurement and normalization offer a transparent, minimal-assumption alternative that aligns with survival analysis principles while being robust to time-varying trends." 

Here is [the full discussion with Grok](https://grok.com/share/c2hhcmQtMg%3D%3D_c35e85ae-f70c-409d-b91f-96193d23e381).

### Results on the Czech record level data show extreme net harm

The [Czech Republic record level dataset](https://www.nzip.cz/data/2135-covid-19-prehled-populace) is the most comprehensive publicly available dataset for the COVID vaccine in the world. Yet not a single epidemiologist has ever published an analysis of this data. KCOR reveals why.

The [results section](#-results-using-czech-data) shows that the COVID vaccines caused significant net harm regardless of age. Boosters were even worse than primary vaccination. The summary here is for all ages, but the statistically significant harms were present for all age groups individually. 

Those who claimed that the COVID shots were beneficial for the elderly were speculating based on no data; they shouldn't have done that. The Czech data clearly shows that such advice was deadly (see the one dose response with the earlier enrollment date). 

You can see the [full summary of the results for the Czech data here](data/Czech/KCOR_summary.log).

### Validation

The [validation section](#-validation) covers the sensitivity tests, negative control tests, and validation of the results using three different methods: DS-CMRR, GLM, and Kaplan-Meier survival plots. In fact, the DS-CMRR and GLM plots are very similar in shape to the KCOR plots. 

There isn't a legitimate critique of KCOR that I'm aware of. See the [Peer Review section](#peer-review) for details.

The bottom line is that KCOR works extremely well with real world cohorts of sufficient size like the Czech Republic 11M record level dataset. It is very easy to validate the key KCOR assumption of an exponential mortality rate before applying the method.

<<<<<<< HEAD
=======
Martin Kulldorff wrote, “When there are different scientific views, only trust scientists who are willing to engage with and publicly debate the scientists with other views.”

>>>>>>> 6c493b51
I would be delighted to public debate any qualified scientist who believes KCOR is flawed. This would end the debate. No takers unfortunately. 

Martin Kulldorff wrote, "When there are different scientific views, only trust scientists who are willing to engage with and publicly debate the scientists with other views.”

## ⚠️ Limitations
There are 6 key limitations of the method that users should be aware of. 

In general, these limitations cause KCOR to be a **conservative estimator of harm**. This means if KCOR finds a harm signal, like it does in the Czech dataset, the actual harm is actually greater than KCOR indicates because KCOR tends to *understate* harms and *overstate* benefits as specifically described below.

1. **Exponential fit assumption:** Cohorts aged 90 and older with significant frailty will not be as accurate as cohorts of younger ages because the core assumption of a single exponential mortality rate starts to become less true. Estimates from these cohorts may be inaccurate by more than 1%. Grok did a compuation for age 90 with a frailty mix of 1-4 and [found less than a 1.6% per year error from the exponential assumption](https://grok.com/share/c2hhcmQtMg%3D%3D_924f6b7d-543f-4ebb-bc82-7cfd8eef297c).

2. **Fixed cohort asssumption:** KCOR uses fixed cohorts defined at specific enrollment dates. All of those cohorts may change their vaccine status over time and that is not reflected in the analysis. The enrollment dates are generally chosen after 80% to 90% of the people likely to die have been vaccinated to minimize this impact. For a vaccine which reduces risk of death, this has the effect of reducing the magnitude of the harm or benefit because the cohorts will not be as differentiated later in time. So KCOR will *understate* the harm and *understate* the benefits.

3. **Non-proportional hazards:** KCOR, in its current form, does not yet adjust for non-proportional hazards where the mortality differences in people with the SAME age (e.g., 5 year age band for the Czech data) are not proportional to their baseline mortality. This is particularly important for the COVID vaccine where the mortality increase in response to a virus wave is extremely sensitive to unmeasurable confounders. KCOR will *overstate* the net benefit during virus periods giving 100% credit to the vaccine when in fact, the protective effect could be 100% due to selection bias causing the unvaccinated to have higher fraility than would be assumed from the DCCI values. For example, the relative mortality increase of two 90 year olds during COVID waves, one vaccinated, the other unvaccinated, is be remarkably different. The percentage of that differential mortality increase from COVID credited to the COVID vaccine vs. differential frailty created by the selection bias is the subject of disagreement. Scientists supportive of the COVID vaccine are unwilling to actually debate this topic in a public forum so this remains unresolved. It is an "untouchable" subject because resolving the issue could cause the public to distrust mainstream scientists. There are ways to assess this, e.g., by looking at whole population cumulative deaths during vaccine rollout which was during a COVID wave to look for a "knee" in the curve. If the vaccine really worked, there will be a knee at the time the shots rolled out. If the COVID benefit was all selection bias, there will be no knee.

4. **Harm during baseline period:** KCOR needs a baseline period when there is no COVID to assess the relative mortality rates of the cohorts under study when there is not an external intervention that is supposed to cause a differential response.  But if the vaccine is unsafe, it will increase mortality in this period to an artifically high level. This will always cause KCOR to *understate* the true harm of the vaccine.

5. **Late enrollment:** If an enrollment date is chosen that is relatively distant from after most people a cohort have been vaccinated and the vaccine significantly increases non-COVID ACM (NCACM) that then plateaus as with the COVID shots, KCOR will miss this for those older cohorts and show a neutral or even a net benefit. It's important to interpret the results in light of this, e.g., for older cohorts, the earlier enrollment dates will be more reliable indicators of risk/benefit. Another example is when looking at the second booster enrollment date, comparing Dose 2 with Dose 0 will give a flat line because KCOR will interpret the higher plateau of the vaccinated as normal (since it only has a very delayed enrollment date, well past the 12 month harm window of the vaccine). This doesn't mean Dose 2 was safe. It just means that the harms relative to Dose from the enrollment date onward are a flat line, which in itself is a nice negative control test. So the most interesting comparison for Dose 4 is against Dose 3 and against Dose 0. Comparing Doses 3 and under with earlier Doses is likely to give a neutral comparison.

6. **Dynamic HVE:** In general, because KCOR uses a calendar time-series (the x axis is a calendar date) rather than event time-series (where the x axis is time since the injection), dynamic HVE is virtually non-existent because most all the people got vaccinated well before the enrollment date. Dynamic HVE is caused when people avoid getting vaccinated because they are going to die. This transfers deaths from the vaccinated cohort to the less vaccinated cohort, e.g., 3 dose to 2 dose. We can show by plotting deaths per week that the Dose 2,1, and 0 cohorts all track each other post booster enrollment. This falsifies claims of dynamic HVE. Another way to test for this is to run the algorithm with DYNAMIC_HVE_SKIP_WEEKS set to 1 or 2 and see if it materially change the results. If there is an effect, increasing DYNAMIC_HVE_SKIP_WEEKS will make the vaccine look safer because dynamic HVE would set an artifically low baseline for the vaccinated. The default for DYNAMIC_HVE_SKIP_WEEKS is 0 because dynamic HVE is negligible. For event time-series, HVE is generally insigificant by week 3, so using a value of 2 is a reasonable sensitivity test to assess this effect. However, if the vaccine increases NCACM for a period post-shot like the COVID vaccine does, increasing this value will likely result in artifically increasing vaccine safety (lowering all the KCOR numbers). Therefore, testing the dynamic HVE effect by inspection of the deaths/week curves of the cohorts post enrollment is the best way and the clearest is post-booster rather than post-primary two shots because there is only the 1 cohort that would accept the deferred deaths and there are two cohorts to compare to for what "baseline" should look like (dose 1 and 0 groups).

## 🔬 Methodology

### 🎯 Core Concept

##### KCOR represents the ratio of cumulative hazard functions between two cohorts (e.g., vaccinated vs. unvaccinated), normalized to 1 at a baseline period. This approach provides interpretable estimates of relative mortality risk that account for:

 - **Time-varying trends** in mortality rates through slope correction
 - **Mathematical exactness** through discrete hazard function transformation
 - **Baseline differences** between groups through normalization
 - **Statistical uncertainty** in the estimates through proper variance propagation

The KCOR algorithm uses fixed cohorts defined by their vaccine status (# of shots) on an enrollment date and tracks their mortality over time. It relies on Gompertz mortality with depletion which is industry standard. It turns out that any large group of people will die with a net mortality rate that can be approximated by a single exponential with high accuracy (this is the "engineering approximation" epidemiologist Harvey Risch refers to in his [review](#peer-review)). 

KCOR relies on a very simple engineering approximation that can be easily validated using Gompertz mortality with depletion and frailty: over a two year period, even a 90 year old cohort with frailty 2 will die on nearly a straight line (less than 1.6% deviation over a year). If you now mix together cohorts with different frailties, the mortality rate of the combined cohort (e.g., an unvaccinated cohort of 90 year olds) is well-approximated by a single exponential—and KCOR's slope-normalization behave as intended. The accuracy increases with cohorts younger than 90 years old. KCOR simply can't be invalidated using Gompertz mortality. So unless Gompertz mortality with depletion is overturned, KCOR is not invalidated.

### Visual guide
A [concise, easy to understand, visual guide to KCOR](documentation/KCOR_Visual_Guide.pdf) describes each of the KCOR steps using a concrete example. The document was prepared by an honest epidemiologist who chooses to remain confidential for fear of being fired for not supporting the "safe and effective" narrative. 

### KCOR paper
There is also the latest draft of the [KCOR paper](documentation/KCOR_Method_Paper.docx) for submission to medical journals.

<<<<<<< HEAD
### Parameter selection and the algorithm
=======
> [!NOTE]
>
> You start talking about "slope" here.  I know it's the cumulative mortality slope (I think) - I'd describe the slope a little more so that it's clear what you're talking about 
>>>>>>> 6c493b51

 The core steps are:
 1. Decide on the enrollment date(s), slope start/end dates. The enrollment dates are chosen when most of a cohort under interest has been vaccinated. The two slope dates are two widely separated quiet periods when the smoothed mortality (smoothing is done with a centered window) is in a trough (quiet periods with no COVID that might affect differential mortality). 

 2. Run the algorithm.

 These 3 parameters above are largely dictated by the data itself. There can be multiple choices for each of these parameters, but generally, the data itself determines them. A future version of KCOR will be able to make these decisions independently from the data. For now, they are made manually. 

 The algorithm does 3 things to process the data:
 1. Slope normalizes the weekly mortality rates of the cohorts being studied using the slope start/end dates to assess baseline mortality slope of the cohort. Week 0 (enrollment week) is left unscaled; mortality rate slope normalization is applied from week 1 onward.
 2. Computes the ratio of the cumulative hazards of the cohorts relative to each other as a function of time which provides a net/harm benefit readout at any point in time $t$. KCOR uses the discrete hazard function transform to enable this.
 3. Normalizes the final ratio to the ratio at the end of a 4‑week baseline period (week 4). 

 The algorithm depends on only three dates: birth, death, vaccination(s). 

 Weekly resolution is fine for vaccination and deaths; 5 or 10 year age ranges for the year of birth are fine. This avoids triggering privacy excuses for not providing the data. The algorithm can also be used on summary files created by aggregating the data for specific enrollment dates, for example, as done in the KCOR_CMR.py script. Such data summaries do not violate any privacy laws. There is no excuse for not providing these.

 Note: An optional "baseline correction" addition to the algorithm was made to adjust the baseline for cohorts where the people got vaccinated well before the enrollment date. This is disabled by default so that the results are truly unbiased.

### ⚙️ KCOR algorithm

> [!NOTE]
>
> I think we need some kind of picture here to show schematically what's happening.  We've talked about this a bunch during the development, but I'm not clear on what the final version is. If I'm an informed reader and it's not clear what's going on, it will be harder to explain it to someone on their first time reading this.

#### 1. Data Preprocessing
- **Enrollment Date Filtering**: Data processing starts from the enrollment date derived from sheet names (e.g., "2021_24" = 2021, week 24, "2022_06" = 2022, week 6)
- **Sex Aggregation**: Mortality data is aggregated across sexes for each (`YearOfBirth`, `Dose`, `DateDied`. `DCCI`) combination
- **Smoothing**: 8-week centered moving average applied to raw mortality rates to reduce noise

#### 2. Slope Calculation (Dynamic Quiet-Period Anchors)
- **Quiet-Period Calendar Candidates**: `2022-25`, `2023-28`, `2024-15` (ISO year-week)
- **Automatic Anchor Selection**:
  - First anchor = first candidate date that is at least `MIN_ANCHOR_GAP_WEEKS` (default: 26) after enrollment
  - Second anchor = first candidate date at least `MIN_ANCHOR_SEPARATION_WEEKS` (default: 39) after the first
  - Each anchor snaps forward to the next available data date on or after the candidate
- **Window Approach**: Around each anchor, use a ±`SLOPE_WINDOW_SIZE` week window (default: 2) for stability
- **Geometric Mean on Smoothed MR**: Compute geometric mean over `MR_smooth` in each window; slope is `r = (1/Δt) × ln(B̃/Ã)`
- **Logging**: Chosen anchor dates and Δt are printed for each enrollment cohort in the log

**Slope Formula:**

$$r = \frac{1}{\Delta t} \ln\left(\frac{\tilde{B}}{\tilde{A}}\right)$$

Where:
- **Ã** = Geometric mean of MR values in window around first anchor: $$\tilde{A} = \text{GM}(MR_{t \in [t_0-w, t_0+w]})$$
- **B̃** = Geometric mean of MR values in window around second anchor: $$\tilde{B} = \text{GM}(MR_{t \in [t_1-w, t_1+w]})$$
- **Δt** = Time difference between anchor points (in weeks)
- **w** = Window size (default: 2 weeks)

**Geometric Mean Calculation:**

$$\text{GM}(x_1, x_2, \ldots, x_n) = e^{\frac{1}{n} \sum_{i=1}^{n} \ln(x_i)}$$

- **Consistency**: Same anchor points used for all doses for a given enrollment date to ensure comparability
- **Quiet Periods**: Anchor dates chosen during periods with minimal differential events (COVID waves, policy changes, etc.)

#### 3. Mortality Rate Adjustment Using the Computed Slopes (r)
- **Individual MR Adjustment**: Apply slope correction to each mortality rate for a given enrollment, age, dose combination to create an adjusted mortality rate: 

$$\text{MR}_{\text{adj}}(t) = \text{MR}(t) \times e^{-r(t - t_0)}$$

- **Anchoring**: $t_e$ = enrollment week index ($t_e = 0$)
- **Dose-Specific Slopes**: For a given enrollment date, each dose-age combination gets its own slope for adjustment

#### 4. KCOR Computation 
**Three-Step Process:**

1. **Hazard Transform**: Convert adjusted mortality rates to discrete hazard functions for mathematical exactness  
2. **Cumulative Hazard**: Compute $\text{CH}(t)$ as cumulative sum of hazard functions
3. **Ratio Calculation**: Compute KCOR as ratio of cumulative hazards, normalized to baseline

**Step 1: Discrete Hazard Function Transform**

$$\text{hazard}(t) = -\ln(1 - \text{MR}_{\text{adj}}(t))$$

Where $\text{MR}_{adj}$ is clipped to $0.999$ to avoid $\ln(0)$.

> **📚 Mathematical Reasoning**: For a detailed explanation of why KCOR uses discrete hazard functions and the mathematical derivation behind this approach, see [Hazard Function Methodology](documentation/hazard_function.md).

**Step 2: Cumulative Hazard (CH)**

$$\text{CH}(t) = \sum_\limits{t_i=0}^{t} \text{hazard}(t_i)$$

**Step 3: KCOR as Hazard Ratio (Baseline at Week 4)**
By default, KCOR cumulate hazards for 5 weeks (week 0 to week 4) and uses the cumulated hazard ratio at that time to establish a reference hazard ratio where KCOR=1. Increasing this parameter will reduce the CI's (which are largely determine by the number of weeks used to establish the baseline ratio), but it will also result in the method missing vaccine harms (the baseline is done during low to no COVID so it won't miss any benefits). So 5 was a reasonable compromise. 

KCOR starts accumulating hazards on the enrollment date to capture a baseline mortality as close to vaccination as possible. The Czech data had no signs of dynamic HVE with KCOR fixed cohort enrollment dates since the enrollment dates are chosen after 80% of the cohort being studied has been vaccinated. 

Dynamic HVE is caused by people who are going to die shortly declining to be vaccinated. It looks like two highways merging if you look at a plot of deaths per week.

<<<<<<< HEAD
If examination of the deaths/week data shows signs of dynamic HVE, then you can either shift the enrollment date later, or set DYNAMIC_HVE_SKIP_WEEKS to a value other than 0. Setting DYNAMIC_HVE_SKIP_WEEKS >3 would be highly unusual since event time-series plots for vaccines rarely (if ever) have dynamic HVE lasting over 3 weeks. In the case of COVID, if anything, HVE would be very small since even people who were dying wanted to see their familty and the familty would demand vaccination.
=======
If examination of the deaths/week data shows signs of dynamic HVE, then you can either shift the enrollment date later, or set `SKIP_WEEKS` to a value other than 0. Setting `SKIP_WEEKS > 3` would be highly unusual since event time-series plots for vaccines rarely (if ever) have dynamic HVE lasting over 3 weeks. In the case of COVID, if anything, HVE would be very small since even people who were dying wanted to see their family and the family would demand vaccination.
>>>>>>> 6c493b51

**KCOR Formula:**

$$\text{KCOR}(t) = \frac{\text{CH}_v(t) / \text{CH}_u(t)}{\text{CH}_v(t_0) / \text{CH}_u(t_0)}$$

Where:
- $r$ = Calculated slope for the specific dose-age combination
- $\text{MR}(t)$ = Raw mortality rate at time $t$
- $t_e$ = Enrollment week index 0
- $t_0$ = Baseline for normalization (week 4; $\text{KCOR}(t_0) = 1$)
- $\text{CH}(t)$ = Cumulative hazard at time $t$ (sum of discrete hazards)
- **Mathematical Enhancement**: Discrete cumulative-hazard transform provides more exact CH calculation than simple summation
- **Interpretation**: KCOR = 1 at baseline, showing relative risk evolution over time

#### 5. Uncertainty Quantification
**95% Confidence Interval Calculation:**

The variance of KCOR is calculated using proper uncertainty propagation for the hazard ratio:

$$\text{Var}[\ln(\text{KCOR}(t))] = \frac{\text{Var}[\text{CH}_v(t)]}{\text{CH}_v(t)^2} + \frac{\text{Var}[\text{CH}_u(t)]}{\text{CH}_u(t)^2} + \frac{\text{Var}[\text{CH}_v(t_0)]}{\text{CH}_v(t_0)^2} + \frac{\text{Var}[\text{CH}_u(t_0)]}{\text{CH}_u(t_0)^2}$$

**Confidence Interval Bounds:**

$$\text{CI}_{\text{lower}}(t) = \text{KCOR}(t) \times e^{-z \sqrt{\text{Var}[\ln(\text{KCOR}(t))]}}$$

$$\text{CI}_{\text{upper}}(t) = \text{KCOR}(t) \times e^{z \sqrt{\text{Var}[\ln(\text{KCOR}(t))]}}$$

Where:
- $\text{Var}[\text{CH}] ≈ \text{CH}$: Using Poisson variance approximation for cumulative hazard (sum of hazards)
- $\text{Var}[\ln(KCOR)]$: Variance on log scale for proper uncertainty propagation of hazard ratio
- $z=1.96$: 95% confidence level multiplier (standard normal distribution)
- **Log-Scale Calculation**: CI bounds calculated on log scale then exponentiated for proper asymmetry

> [!NOTE]
>
> Do I understand this correctly?  Here's my English interpretation of what we do.
>
> Pick $t_e$ as the enrollment time, that is when we start tracking
>
> Pick $t_0 > t_e$ when the vaccination starts
>
> Pick $t_f> t_0$ when the study is over
>
> Mortality is measured as the slope of the cumulative hazard for each cohort
>
> Mortality for each cohort is normalized to unity for the window $W \in [t_e,t_0]$ to account for confounds
>
> The difference in mortality between cohorts for $t>t_0$ is the effect of the vaccine since all other effects are normalized for each cohort before the vaccination starts 

#### 6. KCOR Normalization Fine-Tuning (v4.3+): Disabled by default
**Optional Baseline Correction for Unsafe Vaccine Effects:**

When unsafe vaccines create artificially high baseline mortality rates during the normalization period, KCOR assumes this is just normal mortality for the vaccinated. This may cause KCOR values at the end of the study period to be less than 1, making it appear that that an unsafe vaccine saved lives when in reality what was happening is that the mortality increase caused by the vaccine was just ephemeral and the enrollment date happened to correspond to peak mortality. 

This situation happens when the vaccine is unsafe and the enrollment date is many weeks after most people in that age group got their shots. So the KCOR value for those age groups are artifically low.

This optional feature (which is disabled by default) corrects for this bias by adjusting the KCOR scaling to end up at a sensible final value, e.g., 1 for an unsafe vaccine.

This feature is disabled by default since it creates a bias. It can be enabled if you want to get more accurate ASMR final values that would not be affected by this limitation. 

So for most accurate results, use multiple enrollment dates to determine the KCOR values for different aged cohorts when the cohorts are vaccinated over a wide calendar range. 

The parameter is just a quick way to get more realistic KCOR values without having to examine multiple cohorts.

In the future, we'll automatically create fixed cohorts enrollment date for every 10 year age group to account for calendar staggered vaccine rollouts.

**Detection Logic:**
1. Compute KCOR values normally using enrollment-based baseline normalization (week 1)
2. Check KCOR value at specified final date (default: April 1, 2024)
3. If final KCOR < threshold (= FINAL_KCOR_MIN; default: 0 disables scaling), adjust scale factor = 1/final_KCOR
4. Apply adjusted scale factor to all KCOR computations

**Scaling Formula:**

$$\text{KCOR}(t) = \frac{\text{Kraw}(t)}{\text{baseline}_\text{Kraw}} \times \text{scale}_\text{factor}$$

Where:
- $\text{KCOR}(t_f)$ = KCOR value at the specified final date with original normalization
- **Scale factor** = ${1}/{\text{KCOR}(t_f)}$ when $\text{KCOR}(t_f) < threshold$
- **Applied to**: Scale factor only (preserves all K_raw relationships)

**Configuration Parameters:**
```python
FINAL_KCOR_MIN = 0              # Setting to 0 DISABLES scaling based on the final value
FINAL_KCOR_DATE = "4/1/24"      # Date to check for scaling (MM/DD/YY format)
```

**Key Benefits:**
- **Corrects Baseline Bias**: Fixes artificially low KCOR values due to unsafe vaccine effects
- **Automatic Detection**: Only applies scaling when needed (KCOR < threshold)
- **Preserves Relationships**: Maintains relative differences between all time points
- **Transparent Process**: BEFORE/AFTER anchor values logged for full transparency
- **Conservative Approach**: Only scales when clear evidence of baseline bias exists

#### 7. Age Standardization 
**Expected-Deaths Weighting for ASMR Pooling:**

The age-standardized KCOR uses expected-deaths weights that properly reflect actual mortality burden:

$$\text{KCOR}_{\text{ASMR}}(t) = e^{\frac{\sum\limits_i w_i \ln(\text{KCOR}_i(t))}{\sum\limits_i w_i}}$$

Where:
- $w_i$ = Expected-deaths weight for age group $i$
- $\text{KCOR}_i(t)$ = $\text{KCOR}$ value for age group $i$ at time $t$
- $\ln(KCOR_i(t))$ = Natural logarithm of $\text{KCOR}$ for age group $i$

**Expected-Deaths Weight Calculation:**

$$w_i = \frac{h_i \times \text{PT}_i(W)}{\sum\limits_j h_j \times \text{PT}_j(W)} \ni \sum\limits_i w_i=1$$

Where:
- $h_i$ = Smoothed mean mortality rate for age group $i$ in quiet window $W$
- $\text{PT}_i(W)$ = Person-time for age group $i$ in quiet window $W$
- $W$ = Quiet baseline window (first 4 distinct weeks)
- **Normalization**: Weights sum to 1.0 across all age groups

**Key Improvements (v4.2):**

- **Death Burden Focus**: Weights based on expected deaths (hazard × person-time) rather than just person-time
- **Elderly Properly Weighted**: Age groups with higher death rates get appropriate weight
- **Young Under-Weighted**: Age groups with low death rates get reduced weight
- **Mathematical Correctness**: ASMR now reflects actual mortality impact, not population size
- **Robust Implementation**: Uses pooled quiet baseline window with smoothed mortality rates

### Key Assumptions

- Mortality rates follow exponential trends during the observation period
- No differential events affect dose groups differently during anchor periods
- Baseline period (week 4) represents "normal" conditions
- Person-time = Alive (survivor function approximation)
- Discrete hazard function transformation provides accurate cumulative hazard estimation
- Hazard ratios are appropriate for comparing mortality risk between groups

## 🏆 KCOR vs. Traditional Epidemiological Methods

KCOR represents a groundbreaking advancement in epidemiological methodology, offering unique advantages over traditional approaches for comparing mortality between cohorts:

#### Traditional Methods vs. KCOR

| Aspect | Traditional Methods | KCOR |
|------------|------------------------|----------|
| Time-Varying Trends | ❌ Assume static baseline rates | ✅ Dynamic slope correction |
| Mathematical Rigor | ❌ Often use approximations | ✅ Discrete hazard functions |
| Baseline Control | ❌ Compare absolute rates | ✅ Normalized to matched baseline |
| Observational Data | ❌ Require randomized trials | ✅ Creates "virtual randomization" |
| Policy Questions | ❌ Limited applicability | ✅ Direct policy evaluation |

#### Why KCOR is Superior

🎯 Unique Problem Solving:
- Traditional SMR: Assumes static reference population rates → fails with time-varying trends
- KCOR: Dynamically adjusts for secular changes, seasonal effects, and policy impacts

🔬 Mathematical Excellence:
- Traditional Methods: Use approximations or assume proportional hazards
- KCOR: Uses exact discrete hazard transformation: `hazard(t) = -ln(1 - MR_adj(t))`

⚖️ Baseline Matching:
- Traditional Methods: Compare absolute rates between potentially different cohorts
- KCOR: Normalizes to baseline period where cohorts are "matched" from mortality perspective

🌍 Real-World Applicability:
- Traditional Methods: Require controlled conditions or make unrealistic assumptions
- KCOR: Works with observational data to answer policy-relevant questions

#### KCOR's Unique Value Proposition

KCOR is the only method that can:
- ✅ Create "virtual randomization" from observational data
- ✅ Dynamically adjust for time-varying trends affecting both cohorts  
- ✅ Provide mathematically exact hazard-based comparisons
- ✅ Answer policy-relevant questions using real-world data
- ✅ Handle COVID-era complexity with multiple confounding factors

Result: KCOR can objectively answer questions like "Did COVID vaccines kill more people than they saved?" using observational data—something no traditional epidemiological method can achieve.

#### Limitations of Traditional Epidemiological Methods

📊 Standardized Mortality Ratio (SMR)
- ❌ Assumes static reference population rates
- ❌ Doesn't account for time-varying trends  
- ❌ Vulnerable to secular changes in mortality
- ❌ Cannot handle COVID-era policy impacts

📈 Age-Period-Cohort (APC) Analysis
- ❌ Complex identifiability issues
- ❌ Requires large datasets
- ❌ Doesn't provide direct cohort comparisons
- ❌ Difficult to interpret for policy questions

⚖️ Proportional Hazards Models
- ❌ Assumes proportional hazards (often violated)
- ❌ Doesn't handle time-varying effects well
- ❌ Requires sophisticated statistical modeling
- ❌ Vulnerable to model misspecification

📋 Life Table Analysis
- ❌ Doesn't account for external time-varying factors
- ❌ Assumes stable mortality patterns
- ❌ Less suitable for policy evaluation
- ❌ Cannot handle rapid changes in mortality

🎯 Competing Risks Analysis
- ❌ Focuses on cause-specific mortality
- ❌ Requires detailed cause-of-death data
- ❌ Doesn't address overall mortality differences
- ❌ Complex interpretation for policy makers

#### The KCOR Advantage in Practice

🔬 Scientific Rigor:
- KCOR provides mathematically exact comparisons using discrete hazard functions
- Traditional methods rely on approximations that can introduce bias
- KCOR's approach is more robust to violations of common statistical assumptions

🌍 Real-World Relevance:
- KCOR works with the messy, complex data of real-world policy implementation
- Traditional methods require idealized conditions that rarely exist in practice
- KCOR can handle the rapid changes and multiple confounding factors of the COVID era

📊 Policy Impact:
- KCOR directly answers policy-relevant questions using observational data
- Traditional methods often require randomized trials that are impossible for policy evaluation
- KCOR provides interpretable results that policymakers can understand and act upon

⚡ Practical Implementation:
- KCOR requires only basic demographic and mortality data (birth, death, vaccination dates)
- Traditional methods often require extensive additional data (cause of death, detailed covariates)
- KCOR can be applied to existing datasets without additional data collection

## 🏗️ Repository Structure

```
KCOR/
├── README.md                           # This file
├── code/
│   ├── KCOR.py                      # Main analysis script (v4.4)
│   ├── KCOR_CMR.py                    # Data aggregation script
│   ├── Makefile                        # Build automation (Windows/Linux/Mac)
│   ├── debug/                          # Helper scripts for development/verification
│   └── old/                            # Archived scripts
├── data/                               # Outputs organized by country (e.g., Czech)
│   └── [country]/                     # Country-specific outputs (KCOR.xlsx, KCOR_summary.xlsx, KCOR_CMR.xlsx)
├── analysis/                           # Analysis artifacts and plots
│   └── [country]/                     # e.g., analysis/Czech/KCOR_analysis.xlsx, KCOR_ASMR_dose2.png
├── documentation/                      # Detailed methodology documentation
│   └── hazard_function.md             # Mathematical reasoning for hazard functions
├── validation/                         # Independent validation suites
│   ├── DS-CMRR/                       # Discrete Survival CMRR method
│   ├── GLM/                           # Generalized Linear Models validation
│   └── kaplan_meier/                  # Kaplan–Meier survival analysis
├── test/                               # Tests orchestrated by root Makefile
│   ├── negative_control/              # Synthetic no-signal tests
│   └── sensitivity/                   # Parameter sweep sensitivity tests
├── reference_results/                  # Frozen reference outputs for comparison
│   ├── KCOR/                          # Reference KCOR outputs
│   ├── GLM/                           # Reference GLM plots
│   ├── DS-CMRR/                       # Reference DS-CMRR plots
│   └── negative_control_tests/        # Reference negative-control outputs
└── peer_review/                        # Peer review materials
```

### Build structure

- Root `Makefile` orchestrates common tasks:
  - `make` → runs variable-cohort aggregation, analysis, validation, and tests
  - `make run` → main KCOR pipeline (delegates to `code/Makefile KCOR`)
  - `make validation` → DS-CMRR + KM + GLM validation (delegates to `validation/DS-CMRR/`, `validation/kaplan_meier/`, and `validation/GLM/`)
  - `make test` → runs both negative-control and sensitivity tests (delegates to `test/Makefile`)
- Important: Always run these targets from the repository root so environment and output paths are consistent.
- Subdirectory Makefiles (`code/`, `validation/DS-CMRR/`, `validation/kaplan_meier/`) are for advanced use only; invoking them directly may bypass root defaults and write outputs to different locations.

### Negative-Control Tests

Builds synthetic no-signal cohorts to ensure no false positives.
- Run: `make test`
- Outputs: `test/negative_control/out/` (e.g., `KCOR_processed_neg_control.xlsx`, `KCOR_summary.xlsx`)
- References: `reference_results/negative_control_tests/`

The analysis directory has human analysis of the data that shows that KCOR picks out real signals in the data that most people would have thought was perfect negative control data.

For the negative control tests, KCOR is called with baseline minimum set to 0 so that the KCOR baseline is not adjusted since we aren't dealing with a known net harmful vaccine.

### Sensitivity Analysis

Verifies that reasonable parameter choices do not change KCOR's conclusions by sweeping user-specified parameters.

How to run from repo root:
```bash
make sensitivity
```

Defaults (see `test/sensitivity/Makefile`):
- `SA_COHORTS=2021_24`
- `SA_DOSE_PAIRS=1,0;2,0`
- `SA_SLOPE_START=53,53,1`
- `SA_SLOPE_LENGTH=61,61,1`
- `SA_YOB=0` (ASMR only)

Key parameters:
- `SA_COHORTS`: comma-separated sheet names (e.g., `2021_24,2022_06`)
- `SA_DOSE_PAIRS`: semicolon-separated dose pairs (e.g., `1,0;2,0`)
- `SA_SLOPE_START`: `start,end,step` for offset1 (e.g., `52,60,2`)
- `SA_SLOPE_LENGTH`: `start,end,step` for Δt (e.g., `48,70,2`)
- `SA_YOB`: `0` (ASMR) | `start,end,step` | explicit `list`

Output:
- `test/sensitivity/out/KCOR_SA.xlsx` (sheet `sensitivity`)
- `test/sensitivity/out/KCOR_summary_SA.log`

## 📦 Installation & Dependencies

### Requirements
- Python 3.8 or higher
- pandas
- numpy
- openpyxl (for Excel output)

### Setup
```bash
# Clone the repository
git clone https://github.com/skirsch/KCOR
cd KCOR

# Install dependencies
pip install pandas numpy openpyxl

# That's it — Czech data is included under data/Czech. Run:
make
```

## 🚀 Usage

### Quick Start

#### Using Make (Cross-Platform)
Root Makefile orchestrates both the KCOR pipeline and the validation suite.
```bash
# From repo root
make                    # runs analysis (run) + validation + tests
make run                # main KCOR pipeline
make validation         # DS-CMRR + KM validation
make test               # negative-control and sensitivity tests (see test/)

# Dataset targeting (default DATASET=Czech)
make DATASET=Czech
make run DATASET=USA
make sensitivity DATASET=Czech
```

Notes:
- `make run` delegates to `code/Makefile KCOR`.
- `make validation` delegates to `validation/DS-CMRR/Makefile run`.
- Subdirectory Makefiles remain runnable directly; use `make -C <dir> <target>`.

 

#### Direct Python Execution
```bash
cd code
# Step 1: Data aggregation
python KCOR_CMR.py [input_file] [output_file]

# Step 2: KCOR analysis
python KCOR.py [aggregated_file] [analysis_output] [mode] [log_filename]
# Notes:
# - mode (e.g., "Primary Analysis" | "Sensitivity Analysis") is required
# - log_filename is optional (defaults to "KCOR_summary.log")
# Output appears both on console and in the specified log file
```

### Data Requirements

The Czech data files needed for running examples and validation are already included in this repository under `data/Czech/`. No additional downloads are required to run the default pipeline and validations.

#### Input Data Format

The script expects Excel workbooks with the following schema per sheet:

| Column | Description | Example |
|--------|-------------|---------|
| `ISOweekDied` | ISO week number of death | 24 |
| `DateDied` | Date of death | 2021-06-14 |
| `YearOfBirth` | Birth year | 1940 |
| `Sex` | Gender (M/F) | M |
| `Dose` | Vaccination dose | 0, 1, 2, 3 |
| `Alive` | Person-time (survivors) | 1500 |
| `Dead` | Death count | 25 |

### Output Files

The analysis produces Excel workbooks with comprehensive methodology transparency:

#### Main Output Files

**`KCOR_analysis.xlsx`** - Complete analysis with all enrollment periods combined
This file enables users to visualize results for any cohort combination and contains:

**`KCOR_summary.xlsx`** - Console-style summary by enrollment date
This file provides one sheet per enrollment period (e.g., 2021_24, 2022_06) formatted like the console output, with dose combination headers and final KCOR values for each age group.

#### Main Analysis Sheets
- **`dose_pairs`**: KCOR values for all dose comparisons with complete methodology transparency
- **Columns**: Sheet, ISOweekDied, Date, YearOfBirth, Dose_num, Dose_den, KCOR, CI_lower, CI_upper, 
  MR_num, MR_adj_num, CH_num, CH_actual_num, hazard_num, slope_num, scale_factor_num, MR_smooth_num, t_num,
  MR_den, MR_adj_den, CH_den, CH_actual_den, hazard_den, slope_den, scale_factor_den, MR_smooth_den, t_den,
  KCOR_o (optional death-based cumulative-deaths ratio, normalized at week 1)

#### Debug & Details Sheets
- **`by_dose`**: Individual dose curves with complete methodology transparency
- **Columns**: Date, YearOfBirth, Dose, ISOweek, Dead, Alive, MR, MR_adj, Cum_MR, Cum_MR_Actual, Hazard, 
  Slope, Scale_Factor, Cumu_Adj_Deaths, Cumu_Unadj_Deaths, Cumu_Person_Time, 
  Smoothed_Raw_MR, Smoothed_Adjusted_MR, Time_Index

- **`dose_pair_deaths`**: Per-pair weekly and cumulative death details supporting KCOR_o
- **Columns**: EnrollmentDate, ISOweekDied, Date, YearOfBirth, Dose_num, Dose_den,
  Dead_num, Dead_adj_num, cumD_num, Dead_den, Dead_adj_den, cumD_den, K_raw_o, KCOR_o

#### About Sheet
- **Metadata**: Version information, methodology overview, and analysis parameters
- **Documentation**: Complete explanation of the KCOR methodology and output columns

#### Visualization Capabilities

**`KCOR.xlsx`** - Complete analysis file:
- **Filter by Cohort**: Use Excel filters to examine specific dose combinations (e.g., 2 vs 0, 3 vs 0)
- **Filter by Age**: Focus on specific birth years or age groups
- **Time Series Analysis**: Plot KCOR values over time for any cohort combination
- **Confidence Intervals**: Visualize uncertainty bounds alongside point estimates
- **Methodology Validation**: Examine all intermediate calculations for transparency

**`KCOR_summary.xlsx`** - Console-style summary format:
- **One Sheet Per Enrollment**: Easy comparison across different enrollment periods (2021_24, 2022_06, etc.)
- **Console Format**: Structured like the console output with dose combination headers
- **Final Values**: Shows the latest KCOR values and confidence intervals for each age group
- **Easy Reading**: Clean format with dose combination headers and age group results
- **Cross-Period Analysis**: Compare final KCOR values across different enrollment cohorts

## ⚙️ Configuration

### Key Parameters

```python
# Core methodology
ANCHOR_WEEKS = 4                    # Baseline week for KCOR normalization (Note that week # 0 is the first week)
SLOPE_WINDOW_SIZE = 2               # Window size for slope calculation (±2 weeks)
MA_TOTAL_LENGTH = 8                 # Moving average length (8 weeks)
CENTERED = True                     # Use centered moving average
DYNAMIC_HVE_SKIP_WEEKS = 0           # Start accumulating hazards/statistics at this week index (0 = from enrollment)

# Age bucketing
AGE_RANGE = 10                      # YearOfBirth bucket size for aggregation (5 or 10). Default: 10

# Analysis scope
YEAR_RANGE = (1920, 2000)          # Birth year range to process. Deaths outside the extremes are NOT combined.
# the following dates correspond to  3/29/21, 6/15/21, 2/7/22, 11/21/22
ENROLLMENT_DATES = ["2021_13", "2021_24", "2022_06", "2022_47"]  # ISO Year-week Enrollment dates (sheet names to process

# Dynamic slope anchors (quiet-period calendar picks)
QUIET_ANCHOR_ISO_WEEKS = ["2022-25", "2023-28", "2024-15"]
MIN_ANCHOR_GAP_WEEKS = 26             # min weeks after enrollment for first anchor
MIN_ANCHOR_SEPARATION_WEEKS = 39      # min weeks between first and second anchors

```

### Sheet-Specific Configuration

The script automatically determines dose pairs based on sheet names:

- **2021-13**: Doses 0, 1, 2 → Comparisons: (1,0), (2,0), (2,1)
- **2021_24**: Doses 0, 1, 2 → Comparisons: (1,0), (2,0), (2,1)
- **2022_06**: Doses 0, 1, 2, 3 → Comparisons: (1,0), (2,0), (2,1), (3,2), (3,0)
 - **2022_47**: Doses 0, 1, 2, 3, 4+ → Comparisons: (4,3), (4,2), (4,1), (4,0)

## 📊 Interpretation

### KCOR Values

- **KCOR = 1.0**: No difference in mortality risk between groups
- **KCOR > 1.0**: Higher mortality risk in numerator group (e.g., vaccinated)
- **KCOR < 1.0**: Lower mortality risk in numerator group
- **Confidence Intervals**: Provide statistical uncertainty around the point estimate

### Example Output

```
Dose combination: 2 vs 0 [2021_24]
--------------------------------------------------
            YoB | KCOR [95% CI]
--------------------------------------------------
  ASMR (pooled) | 1.2579 [1.232, 1.285]
           1940 | 1.2554 [1.194, 1.320]
           1955 | 1.5021 [1.375, 1.640]

Dose combination: 3 vs 2 [2022_06]
--------------------------------------------------
            YoB | KCOR [95% CI]
--------------------------------------------------
  ASMR (pooled) | 1.4941 [1.464, 1.525]
           1940 | 1.6489 [1.570, 1.731]
           1955 | 1.4619 [1.350, 1.583]
```

This shows that for dose 2 vs. dose 0 (2021_24 cohort):
- **ASMR**: 25.8% higher mortality risk (95% CI: 23.2% to 28.5%)
- **Age 1940**: 25.5% higher risk (95% CI: 19.4% to 32.0%)
- **Age 1955**: 50.2% higher risk (95% CI: 37.5% to 64.0%)

And for dose 3 vs. dose 2 (2022_06 cohort):
- **ASMR**: 49.4% higher mortality risk (95% CI: 46.4% to 52.5%)
- **Age 1940**: 64.9% higher risk (95% CI: 57.0% to 73.1%)
- **Age 1955**: 46.2% higher risk (95% CI: 35.0% to 58.3%)

## 🔧 Advanced Features

### Complete Methodology Transparency (v4.1)
- **Full Traceability**: Every step of the calculation is visible in output
- **Mathematical Relationships**: All intermediate values (slope, scale_factor, hazard) included
- **Validation Ready**: Users can verify every mathematical relationship
- **Debug Friendly**: Easy to spot-check individual values and calculations

### Discrete Hazard Function Transform (v4.1)
See [Hazard Function Methodology](documentation/hazard_function.md) for detailed derivation but basically the concept is you can cumulate deaths, but not hazard probabilities. Using the log transform eanbles you to cumulative mortality rate hazard via simple addition, the same way you'd cumulate deaths. Because mortality rate is slight more stable than deaths, using the discrete hazard function transform on mortality rates gives you a more accurate result.
- **Mathematical Enhancement**: More exact cumulative hazard (CH) calculation than simple summation of mortality rates (which is mathematically incorrect)
- **Hazard Function**: `hazard(t) = -ln(1 - MR_adj(t))` with proper clipping to avoid log(0)
- **Cumulative Process**: `CH(t) = sum(hazard(i))` for i=0 to t (cumulative hazard)
- **Numerical Stability**: Handles edge cases with proper bounds and clipping
- **Hazard Ratio**: KCOR computed as ratio of cumulative hazards, normalized to baseline


### Error Handling & User Experience
- **File Access Protection**: Automatic retry when Excel files are open
- **Clean Console Output**: Professional column headings and formatting
- **Version Documentation**: Complete change history in code
- **Cross-Platform**: Windows-compatible Makefile and scripts

### Moving Average Smoothing
- **8-week centered MA**: Reduces noise while preserving trend information
- **Configurable**: Window size and centering can be adjusted
- **Pre-slope**: Applied before slope calculation for stability

### Window-Based Slope Estimation
- **Robust Anchoring**: Uses multiple time points around each anchor
- **Geometric Mean**: Appropriate for multiplicative processes like mortality
- **Consistent Comparison**: Same anchor points across all dose groups

### Confidence Interval Calculation
- **Proper Propagation**: Accounts for uncertainty in both baseline and current estimates
- **Asymmetric Bounds**: Reflects the non-symmetric nature of ratio estimates
- **Binomial Variance**: Appropriate for count data

## 🚨 Troubleshooting

### Common Issues

1. **File Access Errors**: If Excel files are open, the script will prompt you to close them and retry
2. **Missing Data**: Ensure all required columns are present in input files
3. **Date Formats**: Verify dates are in proper datetime format
4. **Memory Issues**: Large datasets may require processing in smaller chunks
5. **Slope Calculation**: Check that anchor points fall within available data range
6. **Makefile Dependencies**: Ensure input files exist before running `make KCOR`

### Debug Mode

Enable detailed debugging by setting:
```python
DEBUG_VERBOSE = True
ENROLLMENT_DATES = ["sheet_name"]  # Limit to specific enrollment dates
YEAR_RANGE = (1940, 1945)          # Limit to specific age range
```

## 🤝 Contributing

We welcome contributions to improve the KCOR methodology and implementation. Please:

1. Fork the repository
2. Create a feature branch
3. Make your changes with appropriate tests
4. Submit a pull request with detailed description

## 📚 Citation

If you use KCOR in your research, please cite:

**KCOR v4.1 - Kirsch Cumulative Outcomes Ratio Analysis**  
[Your paper title]  
[Authors]  
[Journal/Conference]  
[Year]

That is, if I'm lucky enough to get this published. It's ground breaking, but people seem uninterested in methods that expose the truth about the COVID vaccines for some reason.

## 🆕 Version 4.3 Enhancements

### Major Improvements
- **Improved KCOR Scaling Logic**: Fixed baseline normalization adjustment to properly scale the scale factor
- **Corrected Scaling Application**: Scaling now applied to the scale factor, not individual KCOR values
- **Enhanced Parameter Management**: Single ENROLLMENT_DATES parameter replaces DEBUG_SHEET_ONLY
- **Streamlined Processing**: Removed 2021_13 enrollment date, focusing on 2021_24 and 2022_06 cohorts
- **Transparent Logging**: Original and adjusted scale factors logged when scaling is applied
- **Preserved Relationships**: All K_raw relationships maintained while correcting baseline bias
- **Updated Examples**: README examples updated with latest KCOR values from current analysis

### KCOR Scaling Fix (v4.3)
- **Before (v4.2)**: Scaling applied to individual KCOR values after computation
- **After (v4.3)**: Scaling applied to the scale factor during computation
- **Logic**: Check final KCOR value, if < threshold, adjust scale factor by 1/final_KCOR
- **Result**: Proper baseline correction while preserving all relative relationships
- **Transparency**: Original and adjusted scale factors logged for full methodology transparency

## 🆕 Version 4.2 Enhancements

### Major Improvements
- **Option 2+ Expected-Deaths Weighting**: Fixed ASMR pooling to properly reflect death burden
- **Corrected ASMR Values**: ASMR now reflects actual mortality impact, not population size
- **Dose-Dependent Pattern Discovery**: Revealed accelerating mortality pattern (1→2→3 doses)
- **Mathematical Correctness**: Elderly properly weighted, young under-weighted in ASMR
- **Robust Implementation**: Uses pooled quiet baseline window with smoothed mortality rates
- **Enhanced Documentation**: Complete explanation of Option 2+ methodology
- **KCOR Normalization Fine-Tuning**: Automatic baseline correction for unsafe vaccine effects

### ASMR Pooling Fix (Option 2+)
- **Before (v4.1)**: Weights = person-time only → over-weighted young people
- **After (v4.2)**: Weights = hazard × person-time → properly weighted by death burden
- **Formula**: `w_a ∝ h_a × PT_a(W)` where h_a = smoothed mean MR in quiet window
- **Result**: ASMR values now reflect actual mortality impact rather than population size

### KCOR Normalization Fine-Tuning
- **Automatic Detection**: Checks KCOR values on specified final date (default: April 1, 2024)
- **Baseline Correction**: Scales all KCOR values when KCOR_final < FINAL_KCOR_MIN (default: 0 disables scaling)
- **Unsafe Vaccine Fix**: Corrects for artificially high baseline mortality rates during normalization
- **Transparent Process**: Scaling factor is logged for full methodology transparency
- **Conservative Approach**: Only applies when clear evidence of baseline bias exists

### New Results Pattern
- **Dose 1 vs 0 (2021_24)**: KCOR = 1.05 (5.2% increased mortality risk)
- **Dose 2 vs 0 (2021_24)**: KCOR = 1.26 (25.8% increased mortality risk)
- **Dose 1 vs 0 (2022_06)**: KCOR = 1.12 (11.9% increased mortality risk)
- **Dose 2 vs 0 (2022_06)**: KCOR = 1.05 (5.0% increased mortality risk)
- **Dose 3 vs 0 (2022_06)**: KCOR = 1.55 (54.9% increased mortality risk)
- **Pattern**: Dose-dependent accelerating mortality with cohort-specific effects

## 🆕 Version 4.1 Enhancements

### Major Improvements
- **Discrete Hazard Function Transform**: Enhanced mathematical exactness in CH calculation using hazard functions
- **Hazard Ratio Methodology**: KCOR computed as ratio of cumulative hazards with proper normalization
- **Complete Methodology Transparency**: All intermediate values included in output
- **Error Handling**: Automatic retry when Excel files are open
- **Clean Console Output**: Professional formatting with column headings
- **Cross-Platform Build**: Windows-compatible Makefile and scripts
- **Version Documentation**: Complete change history in code

### New Output Columns
- **Hazard Values**: `hazard_num/den` - Discrete hazard function results
- **Slope Values**: `slope_num/den` - Slope used for each cohort
- **Scale Factors**: `scale_factor_num/den` - `exp(-slope × (t - t0))` values
- **Time Indices**: `t_num/den` - Time index (weeks from enrollment)
- **Smoothed MR**: `MR_smooth_num/den` - Smoothed MR values used for slope calculation

### Mathematical Enhancements
- **Four-Step Process**: MR_adj → hazard → cumsum(hazard) → hazard ratio for KCOR
- **Hazard Function Transform**: `hazard(t) = -ln(1 - MR_adj(t))` with proper clipping
- **Cumulative Hazard**: `CH(t) = sum(hazard(i))` for mathematical exactness
- **Hazard Ratio**: `KCOR(t) = (CH_v(t)/CH_u(t)) / (CH_v(t0)/CH_u(t0))`
- **Numerical Stability**: Proper clipping to avoid log(0) and overflow
- **Validation Ready**: All mathematical relationships visible in output

## 📊 Results Using Czech Data

### Summary of Age-Standardized Mortality Ratio (ASMR) Results

The KCOR analysis of Czech vaccination and mortality data reveals significant findings across all dose levels compared to unvaccinated individuals. **Version 4.2 uses corrected expected-deaths weighting** that properly reflects actual mortality burden:

| **DOSE** | **KCOR** | **95% CI** | **Risk Increase** | **Enrollment** |
|----------|----------|------------|-------------------|----------------|
| **1** | 1.0453 | [1.016, 1.075] | +4.5% | 2021_24 |
| **2** | 1.2091 | [1.184, 1.235] | +20.9% | 2021_24 |
| **3** | 1.6354 | [1.603, 1.668] | +63.5% | 2022_06 |

### Key Findings

- **Dose 1 shows small harm** - 4.5% increased mortality (2021_24; significant). The 2022_06 cohort estimate (1.0156) is not statistically significant (CI includes 1.0) because most of the harm happens within 6 months of the shot which was long ago in that cohort. Looking at Dose 1 much closer to vaccination gives a very large signal (over 40%) See the [summary log](data/czech/KCOR_summary.log) for details.
- **Dose 2 shows significant harm** with 20.9% increased mortality (2021_24) and 6.5% (2022_06)
- **Dose 3 shows severe harm** with 53.5% increased mortality vs dose 2 and 63.5% vs dose 0 (2022_06), both highly significant
- **Dose-dependent accelerating mortality** - risk increases with additional doses

### ⚠️ Important Note on Dose 1 Harm Estimates

**The Dose 1 harm estimates are likely CONSERVATIVE (underestimated)** due to the enrollment period timing:

- **Enrollment starts months after first doses**: The analysis begins enrollment periods (2021_24, 2022_06) many months after the first COVID-19 vaccine doses were administered to elderly populations
- **Early harm missed**: Any immediate or early-term mortality effects from Dose 1 that occurred before the enrollment periods are not captured in this analysis
- **Baseline period protection**: The enrollment period was deliberately chosen to start after major COVID-19 waves to ensure accurate baseline mortality rate calculations
- **Conservative interpretation**: This means the true harm from Dose 1 is likely higher than the neutral effect (KCOR ≈ 1.0) shown in these results

This conservative bias is particularly important for understanding the true cumulative impact of COVID-19 vaccination on mortality risk.

### 🎯 Dose-Dependent Accelerating Mortality Pattern

The results reveal a **dose-dependent accelerating mortality pattern**:

| **Dose** | **KCOR (2021_24)** | **Risk Increase** | **Pattern** |
|----------|-------------------|-------------------|-------------|
| **1 vs 0** | 1.0453 | +4.5% | **Small harm (significant)** |
| **2 vs 0** | 1.2091 | +20.9% | **Significant harm** |
| **2 vs 1** | 1.1568 | +15.7% | **Significant harm** |

| **Dose** | **KCOR (2022_06)** | **Risk Increase** | **Pattern** |
|----------|-------------------|-------------------|-------------|
| **1 vs 0** | 1.0156 | +1.6% | **Small (not significant)** |
| **2 vs 0** | 1.0654 | +6.5% | **Moderate harm** |
| **2 vs 1** | 1.0490 | +4.9% | **Small–moderate harm** |
| **3 vs 2** | 1.5350 | +53.5% | **Severe harm** |
| **3 vs 0** | 1.6354 | +63.5% | **Severe harm** |

**Key Insights**:

1. **First dose shows significant harm** - 5.2% (2021_24) to 11.9% (2022_06) increased mortality risk
2. **Second dose shows varying harm** - 5.0% to 25.8% increased mortality risk depending on cohort
3. **Third dose shows severe harm** - 49.4% to 54.9% increased mortality risk
4. **Cohort-dependent effects** - 2021_24 cohort shows stronger dose 2 effects than 2022_06
5. **Accelerating pattern** - each additional dose causes exponentially more harm
6. **No protective effect** - all doses show statistically significant harm

**Biological Interpretation**: This pattern suggests that:
- **Dose 1**: Causes immediate and significant harm with no protective benefit
- **Dose 2**: Causes additional harm, with effects varying by timing of administration
- **Dose 3**: Causes severe cumulative damage with accelerating mortality risk

This **dose-dependent accelerating mortality pattern** provides compelling evidence of cumulative vaccine toxicity rather than simple linear dose-response effects.

### Complete Results

For detailed results including age-specific analyses and all dose combinations, see the comprehensive analysis files:

- **📈 Complete Analysis**: [`data/Czech/KCOR_summary.xlsx`](data/Czech/KCOR_summary.xlsx) - Age-standardized and age-specific results by enrollment cohort
- **📊 Full Dataset**: [`data/Czech/KCORv4.xlsx`](data/Czech/KCORv4.xlsx) - Complete analysis with all intermediate calculations
- **📋 Console Output**: [`data/Czech/KCOR_summary.log`](data/Czech/KCOR_summary.log) - Detailed console output from analysis (dual output: console + file)
 - **🧮 Interactive Plotting Workbook**: [`analysis/Czech/KCOR_analysis.xlsx`](analysis/Czech/KCOR_analysis.xlsx) - Excel workbook for plotting KCOR(t) curves for any cohort/dose mix

### Interpretation

These results demonstrate a **dose-dependent accelerating mortality pattern** that provides compelling evidence of cumulative vaccine toxicity:

1. **First dose (1 vs 0)**: Significant harm with 5.2% to 11.9% increased mortality risk
2. **Second dose (2 vs 0)**: Additional harm with 5.0% to 25.8% increased mortality risk  
3. **Third dose (3 vs 0)**: Severe harm with 54.9% increased mortality risk

This pattern shows that **all doses cause statistically significant harm** with **no protective benefit** at any dose level. The analysis reveals **cumulative damage with accelerating mortality risk** for each additional dose. This finding is consistent across different enrollment cohorts and age groups, providing robust evidence of dose-dependent vaccine toxicity in the Czech population.

## 🔬 Validation

The KCOR methodology has been independently validated using multiple approaches to ensure the robustness and accuracy of the results:

### Independent Validation Methods

The [`validation/`](validation/) directory contains four independent validation approaches to analyzing the Czech data: GLM, DS-CMRR, Kaplan-Meier, looking at cumulative deaths of naturally matched cohorts.

Here are the KCOR results for direct comparison with other methods (such as GLM and DS-CMRR) that produce similar style curves

   ![KCOR Results](analysis/Czech/KCOR_ASMR_dose2.png)

1. **GLM Validation**: A **completely different methodology** using Generalized Linear Models with **variable cohorts** rather than fixed cohorts. This approach creates output that looks nearly identical to KCOR results, providing strong independent validation. Defaults use 4‑week ticks with vertical grid lines.

   ![GLM Validation Results](validation/GLM/out/GLM_plot_Czech_data.png)
   
   *GLM validation results showing remarkable consistency with KCOR methodology*
   
2. **DS-CMRR Validation**: Discrete Survival Cumulative Mortality Rate Ratio method for independent verification

This method can be used with either fixed or variable cohorts. I chose to run it against fixed cohorts because that is the more meaningful outcome, but others are free to run it against variable cohorts. 

Question answered: "Between two groups defined at baseline, who accumulated more death risk over the window?" 

Readout: DS-CMRR is the ratio of cumulative hazards between two pre-specified groups—closest to a trial-like contrast.

   ![DS-CMRR dose 2 vs 0 (ASMR case)](validation/DS-CMRR/out/DS-CMRR_ASMR.png)

   *DS-CMRR output KCOR(t) for Czech data, dose 2 vs unvaccinated (single-sheet 2021_24)*

3. **Kaplan–Meier Validation**: Traditional survival analysis on naturally matched cohorts (equalized initial population at enrollment) using `validation/kaplan_meier/`.

   ![Kaplan–Meier survival (YoB 1940–1995, 2021_24)](validation/kaplan_meier/out/KM_2021_24_1940_1995.png)

   *Observation: With naturally matched cohorts, the curves diverge with the unvaccinated cohort exhibiting lower mortality over time.*

4. **Naturally Matched Cohorts**: I also validated using naturally matched cohorts where the cohorts are defined such that they had very similar deaths/week during the baseline and next COVID wave to demonstrate that matched cohort will diverge when a booster shot is given to a subset of the vaccinated group (which, if the vaccine was safe, should cause deaths to decrease, not increase). 

So this plot finds net harm, but possibly a modest mortality benefit. KCOR, GLM, DS-CMRR, and KM (properly interpreted) reflects the same thing as this raw data.

![Naturally matched cohorts](reference_results/analysis/naturally_matched_cohorts.png)

This plot shows that with naturally matched cohorts, the curves remain aligned but when people got the boosters, it prevented their mortality from returning to baseline levels (slope of the cumulative death curve). This is why there was a negative net harm.

5. **Aarstad Correlation Analysis**: Independent [correlation analysis of CDC  deaths data by county](https://jarle.substack.com/p/the-covid-19-vaccine-caused-almost), providing external validation of KCOR findings.

   ![Aarstad Correlation Analysis](validation/aarstad/aarstad.png)

   *Aarstad correlation analysis showing consistent patterns with KCOR methodology*

### Negative-Control and Sensitivity Tests

In addition to the validation suite, the repository includes:

- **Negative-Control Tests** (`test/negative_control/`): Builds synthetic no-signal cohorts to ensure no false positives.
  - Run: `make test`
  - Outputs: `test/negative_control/out/` (e.g., `KCOR_processed_neg_control.xlsx`, `KCOR_summary.xlsx`)
  - References: `reference_results/negative_control_tests/`

  These two graphs below show even with 10 and 20 year age differences between the cohorts, KCOR is able to accurately normalize the mortality and find neglible differences. Only when there is a real signal will there be a difference. Do you know of any other epidemiology tool that will find no signal in these groups which have dramatically different composition? All the methods I'm aware of require you to do 1:1 matching.

  ![Negative control (10-year age difference)](test/negative_control/analysis/neg_control_10yr_age_diff.png)

  ![Negative control (20-year age difference)](test/negative_control/analysis/neg_control_20yr_age_diff.png)

- **Sensitivity Tests** (`test/sensitivity/`): Sweeps key parameters (cohorts, anchors, ages) to check stability.
  - Run: `make test` or `make sensitivity`
  - Outputs: `test/sensitivity/out/` (e.g., `KCOR_SA.xlsx`, `KCOR_summary_SA.log`)
  - References: `reference_results/sensitivity/`

### Validation Objectives

- **Methodological Robustness**: Verify KCOR results using alternative statistical approaches
- **Cross-Validation**: Ensure consistency across different analytical methods
- **Sensitivity Analysis**: Test the stability of results under different assumptions
- **Reproducibility**: Independent verification of KCOR computations

### Validation Results

The validation studies confirm:
- **Consistent Findings**: KCOR results are robust across different analytical approaches
- **Methodological Soundness**: The discrete hazard function approach is mathematically valid
- **Statistical Reliability**: Confidence intervals and uncertainty quantification are appropriate
- **Reproducibility**: Results can be independently replicated using different implementations

For detailed validation results and methodology comparisons, see the [`validation/`](validation/) directory.

## Peer review

As you can imagine, it's like pulling teeth to get any credible epidemiologist to look at this. Harvey Risch, with an h-index of 119, is arguably one of the top epidemiologists in the world. He reviewed an earlier version of KCOR and I made a transcript of the Zoom call. The bottom line is he didn't find any flaws in the methodology but noted that it would be hard to convince the epidemiology community because it is an engineering approach to making the harm/benefit assessment (he used the term "heuristic").

- Yale Professor Harvey Risch review (PDF): [`peer_review/KCOR_Risch_review.pdf`](peer_review/KCOR_Risch_review.pdf)
- Grok assessment: [Grok validated](https://grok.com/share/c2hhcmQtMg%3D%3D_6bda87e0-f4b7-49b7-a6b7-3cf48fc453b2) the methodology, the documentation, and the implementation. It said the math was sound, but it didn't think people actually died per Gompertz mortality. It didn't have a real world counterexample.

"The KCOR method is a transparent and reproducible way to assess vaccine safety using only the most essential data. By relying solely on date of birth, vaccination, and death, it avoids the covariate manipulation and opaque modeling that plague conventional epidemiology, while slope normalization directly accounts for baseline mortality differences between groups. Applied to the Czech registry data, KCOR revealed a consistent net harm across all age groups. Given the strength and clarity of this signal, vaccine promoters will have no choice but to fall back on ideology rather than evidence in their response."

 — Nicolas Hulscher, MPH  
Epidemiologist and Administrator  
McCullough Foundation

### Grok review of KCOR

Grok claimed KCOR is mathematically sound, but in a later discussion claimed that KCOR is fundamentally flawed because relies on assumptions about the data that are clearly wrong, such as that you can normalize slope mortality for frail cohorts. 

At first, Grok tried to argue that even for ideal Gompertz cohorts, KCOR would fail. So I had it compute the mortality rate change for age 80 with frailty 3 (which is more extreme than real life) and it realized there was only a 1.6% differential after 2 years. I pointed out KCOR is averaged out over that period so the error would be half that amount. I also pointed out that the slope computation is done over a year period in the center so the net error would be even smaller since it would error one way early and the other way later which further reduces the error.

 Next Grok asked about the flu and other mortality disruptions. I said that virtually all such disruptions are proportional to baseline mortality and would be normalized out. The ONLY calendar disruption that is non-linear and large enough to impact the KCOR curves was COVID and it gave the vaccine the benefit of the doubt because KCOR assumes proportional hazards which are violated by the COVID virus; COVID kills the frail disproportionally more than would be predicted by the mortality ratio as you can [instantly demostrate for yourself using the official Czech data](https://csu.gov.cz/produkty/obypz_cr) by looking at different age groups in 2020 vs. 2019. You'll see no mortality increase under 45 at the end of 2020, but a >2X mortality increase for those over 85. The bottom line; KCOR is conservative since it assumes proportional hazards so it gives the vaccine the credit for COVID that it doesn't deserve. 

Then the final argument was there is no possible way a 80-90 year old unvaccinated cohort could be slope normalized with an exponential because of the massive mix of frailty and depletion, even though we just went over that case. So I showed it that [the actual Czech data](analysis/Czech/KCOR_80_90_uvax_slope.png) could be fit with a straight line and that decimated its set of arguments. So much for the debunk attempts. 

Grok could have said something like "before using KCOR, validate that the cohorts under study can be accurately adjusted with a simple exponential." If people did that, they'd be pleasantly surprised that there is no flaw. But instead, Grok simply dismissed KCOR as flawed because it assumes KCOR must be flawed because it conflicts with the "safe and effective" narrative. 

In the real world, the underlying mortality trend is nearly linear over a 2 year period for most all cohorts of interest and most all hazards are proportional to mortality (COVID being the rare exception where KCOR will give a conservative harm estimate). If needed, KCOR can easily be adapted to highly frail cohorts using piecewise slope normalization if it is necessary to get extreme accuracy for these cases. Grok seemed more interested in trashing the method than pointing out how it's objections can be easily overcome.

Here is [the full discussion with Grok showing it lacked actual evidence that falsifies KCOR](https://grok.com/share/c2hhcmQtMg%3D%3D_c35e85ae-f70c-409d-b91f-96193d23e381) and finally said that it would recommend KCOR ([see Grok Review](#grok-now-recommends-kcor-as-a-legitimate-method-for-assessing-vaccine-harmbenefit-in-observational-data))

## 📄 License

This project is licensed under the MIT License — see https://opensource.org/licenses/MIT for details.

## 📞 Contact

For questions about the methodology or implementation, please open an issue on GitHub or contact the development team.

---

**Note**: This software is designed for research purposes. Users should carefully validate results and consider the specific context of their data and research questions.<|MERGE_RESOLUTION|>--- conflicted
+++ resolved
@@ -46,11 +46,7 @@
 
 Suppose you could take any two cohorts, regardless of age, sex, frailty mix, etc., and normalize their baseline mortality rates so that if there is no external effect applied that might *differentially* impact their mortality, both cohorts would die over time with identical mortality rates.
 
-<<<<<<< HEAD
-That's what KCOR does. Once the cohorts are precisely matched from a mortality rate point of view, we can simply cumulate the adjusted hazards and see which cohort had more cumulative deaths as a function of t. This means, given a specific time, we can show if an intervention was net harm, net benefit, or neutral as of that time. 
-=======
 That’s what KCOR does. Once the cohorts are precisely matched from a mortality rate point of view, we can simply cumulate the adjusted hazards and see which cohort had more cumulative deaths as a function of $t$. This means, given a specific time, we can show if an intervention was net harm, net benefit, or neutral as of that time. 
->>>>>>> 6c493b51
 
 Therefore, any methodology that can accurately make such an risk/benefit assessment is a threat to the field because it will reveal that previous assessments done with traditional epidemiolocal methods were all flat out wrong (e.g., studies claiming the COVID vaccine were beneficial). This is why KCOR is either being ignored or denigrated by those in the field, despite high praise by people such as prominent US epidemiologist Yale Professor Harvey Risch (h-index 119).
 
@@ -84,14 +80,9 @@
 
 The bottom line is that KCOR works extremely well with real world cohorts of sufficient size like the Czech Republic 11M record level dataset. It is very easy to validate the key KCOR assumption of an exponential mortality rate before applying the method.
 
-<<<<<<< HEAD
-=======
 Martin Kulldorff wrote, “When there are different scientific views, only trust scientists who are willing to engage with and publicly debate the scientists with other views.”
 
->>>>>>> 6c493b51
 I would be delighted to public debate any qualified scientist who believes KCOR is flawed. This would end the debate. No takers unfortunately. 
-
-Martin Kulldorff wrote, "When there are different scientific views, only trust scientists who are willing to engage with and publicly debate the scientists with other views.”
 
 ## ⚠️ Limitations
 There are 6 key limitations of the method that users should be aware of. 
@@ -131,16 +122,9 @@
 ### KCOR paper
 There is also the latest draft of the [KCOR paper](documentation/KCOR_Method_Paper.docx) for submission to medical journals.
 
-<<<<<<< HEAD
-### Parameter selection and the algorithm
-=======
-> [!NOTE]
->
-> You start talking about "slope" here.  I know it's the cumulative mortality slope (I think) - I'd describe the slope a little more so that it's clear what you're talking about 
->>>>>>> 6c493b51
-
+### High level overview
  The core steps are:
- 1. Decide on the enrollment date(s), slope start/end dates. The enrollment dates are chosen when most of a cohort under interest has been vaccinated. The two slope dates are two widely separated quiet periods when the smoothed mortality (smoothing is done with a centered window) is in a trough (quiet periods with no COVID that might affect differential mortality). 
+ 1. Decide on the enrollment date(s), slope start/end dates. The enrollment dates are chosen when most of a cohort under interest has been vaccinated. The two slope dates are two widely separated quiet periods when the smoothed mortality (smoothing is done with a centered window) is in a trough (quiet periods with no COVID that might affect differential mortality). The two reference dates are used to compute the slope of the mortality rate over time in a consistent manner. Cohorts younger than 85 typically will have a positive slope. Cohorts older than 85 (or younger cohorts with high frailty) will have a negative slope. In order to compare the cohorts fairly, we have to neutralize these slopes to a common baseline so that if compared mortality of a 20 year old with a 90 year old, there would be no differential signal.
 
  2. Run the algorithm.
 
@@ -229,11 +213,7 @@
 
 Dynamic HVE is caused by people who are going to die shortly declining to be vaccinated. It looks like two highways merging if you look at a plot of deaths per week.
 
-<<<<<<< HEAD
-If examination of the deaths/week data shows signs of dynamic HVE, then you can either shift the enrollment date later, or set DYNAMIC_HVE_SKIP_WEEKS to a value other than 0. Setting DYNAMIC_HVE_SKIP_WEEKS >3 would be highly unusual since event time-series plots for vaccines rarely (if ever) have dynamic HVE lasting over 3 weeks. In the case of COVID, if anything, HVE would be very small since even people who were dying wanted to see their familty and the familty would demand vaccination.
-=======
-If examination of the deaths/week data shows signs of dynamic HVE, then you can either shift the enrollment date later, or set `SKIP_WEEKS` to a value other than 0. Setting `SKIP_WEEKS > 3` would be highly unusual since event time-series plots for vaccines rarely (if ever) have dynamic HVE lasting over 3 weeks. In the case of COVID, if anything, HVE would be very small since even people who were dying wanted to see their family and the family would demand vaccination.
->>>>>>> 6c493b51
+If examination of the deaths/week data shows signs of dynamic HVE, then you can either shift the enrollment date later, or set `DYNAMIC_HVE_SKIP_WEEKS` to a value other than 0. Setting `DYNAMIC_HVE_SKIP_WEEKS >3` would be highly unusual since event time-series plots for vaccines rarely (if ever) have dynamic HVE lasting over 3 weeks. In the case of COVID, if anything, HVE would be very small since even people who were dying wanted to see their familty and the familty would demand vaccination.
 
 **KCOR Formula:**
 
